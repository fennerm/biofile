"""Classes for storing and validating various types of bioinformatics files.

Most common use case will be for pipeline scripts, which benefit from strict
validation of files between analysis steps.

Alternatively the classes can simply be used to validate groups of files for
function arguments etc. E.g if `BiofileGroup`[list_of_fasta_files, runs without
error, you have some confidence that these files can be passed to analysis
modules for processing without error. However file validation is targeted
mostly at catching user error - e.g passing a `Sam` file rather than a `Bam`
file, it does almost no internal checks for file format correctness.
Consequently, errors introduced to files during analysis will not be caught.

Usage
-----
Fastq(<fastq_file>)
Sam(<sam_file>)
BiofileGroup([file, ...], type=<type>)

Notes
-----
Files need not necessarily exist upon initialization, but they must exist upon
the first access attempt. In this way, a file group class can act as a promise
that files will exist later.

of the file before the first dot:
    <unique_ID>.<processing_step>.<...>.<extension>
E.g FA_SC.trim.map.sam
This could be changed with a little work, but it would probably be easier to
just rename the files.

FileGroups are designed to be initialized and then used without editing. Once
a group has been initialized, it is not recommended to attempt to change the
files it maps to.
"""
import os
<<<<<<< HEAD
=======
from pathlib import (
        Path,
        PosixPath,
        PurePath,
        _posix_flavour,
        _windows_flavour,
        )
>>>>>>> 9a32f58a
from typing import (
        List,
        Union,
        )

from plumbum import (
        local,
        LocalPath,
        )

<<<<<<< HEAD
from fmbiopy.fmpaths import is_empty

class Biofile(LocalPath):
=======
class Biofile(Path):
>>>>>>> 9a32f58a
    """Superclass for storing and validating bioinformatics files.

    Classes of more specific filetypes inherit the majority of their attributes
    and validation methods from it.


    Attributes
    ----------
    input_type : str
        (class) Filetype which is stored
    extensions : List[str]
        (class) List of acceptable input file extensions
    gzipped : bool
        Same as parameter
    """
    input_type: str = 'ANY'
    extensions: List[str] = ['ANY']
    _flavour = _windows_flavour if os.name == 'nt' else _posix_flavour

    def __new__(cls, *args, **kwargs):
        return super().__new__(cls, *args)


    def __init__(
            self,
            *args,
            gzipped: bool = False,
<<<<<<< HEAD
            determine_gzip: bool = False,
=======
>>>>>>> 9a32f58a
            possibly_empty: bool = False,
            )-> None:
        """Initialize

        Parameters
        ----------
        gzipped, Optional
            If True, file should be gzipped and have the .gz extension.
            Detecting that files are gzipped is obviously trivial, this flag is
            just used to ensure that the output function knows the gzip state.
            If this flag is unset but the files are gzipped, this indicates
            that an unintended zip step has occured or vice versa.
        possibly_empty, Optional
            If True, empty files will not cause validation errors.
        determine_gzip, Optional
            If True, the gzip status will be determined upon initialization and
            no gzip exceptions will be raised.
        """
<<<<<<< HEAD
        super().__init__()
        # Store paramaters
        if determine_gzip:
            self.gzipped = self.suffix == '.gz'
        else:
            self.gzipped = gzipped
=======
        # Store paramaters
        self.gzipped = gzipped
>>>>>>> 9a32f58a

        # True if it is acceptable for the files to be empty
        self.possibly_empty = possibly_empty

        # Get the actual file extension
        self.extension = self._get_extension()

        self.validate()

    def validate(self) -> bool:
        """Validation function to be used upon attempted access

        It is only called upon the first access attempt

        Returns
        -------
        bool
            True if successful
        """
        self._check_not_dir()
        self._check_file_not_empty()
        self._check_gzip()
        self._check_extension()
        return True

    def _check_not_dir(self) -> bool:
        """Check that input is not a directory

        Returns
        -------
        bool
            True if successful

        Raises
        ------
        TypeError
            If path is a directory
        """
        if self.is_dir():
            raise TypeError('File cannot be a directory')
        return True

    def _get_extension(self)-> str:
        """Get the file extension

        Returns
        -------
        str
            If gzipped then it returns the two part extension E.g fq.gz.
            Otherwise just returns the final extension.
        """
        # If the file extension has two parts return the two part suffix
        two_part_suffix = self.suffixes[-2:]
        joined_suffix = ''.join(two_part_suffix)

        if self.gzipped or joined_suffix in self.extensions:
            extension = joined_suffix
        else:
            extension = self.suffix
        return extension


    def _check_file_not_empty(self)-> None:
        """Check that the file has contents"""
        if not self.possibly_empty:
            if is_empty(self):
                raise EmptyFileError(self)

    def _check_extension(self) -> bool:
        """Check that the file extension matches the accepted extensions

        The superclass should not have accepted extensions, but subclasses will
        use this method for extension validation.
        """
        if self.extensions != ['ANY']:
            # Extension check is not caps sensitive
            if self.extension not in self.extensions:
                raise FileExtensionError(self)
        return True

    def _check_gzip(self) -> bool:
        """Check that the gzipped flag parameter is correct"""

        if self.gzipped:
            if '.gz' not in self.extension:
                raise GzipStatusError(self)
        else:
            if 'gz' in self.extension:
                raise GzipStatusError(self)
        return True


class Fastq(Biofile):
    """Biofile class for holding .fastq files."""

    input_type = 'fastq'
    extensions = ['.fastq', '.fq']


class FwdFastq(Fastq):
    """Biofile class for holding forward pairs in paired .fastqs"""
    extensions = ['.R1.fastq', '.R1.fq', '.1.fastq', '.1.fq']


class RevFastq(Fastq):
    """Biofile class for holding reverse pairs in paired .fastqs"""
    extensions = ['.R2.fastq', '.R2.fq', '.2.fastq', '.2.fq']


class UnpairedFastq(Fastq):
    """Biofile class for holding unpaired .fastq files"""
    pass


class Fasta(Biofile):
    """Biofile for class holding .fasta files."""
    input_type = 'fasta'
    extensions = ['.fasta', '.fa', 'mfa', 'fna']


class SamtoolsFAIndex(Biofile):
    """Biofile class for holding samtools .fai files"""
    input_type = 'fai'
    extensions = ['.fai']


class Sam(Biofile):
    """Biofile class for holding .sam files"""

    input_type = 'sam'
    extensions = ['.sam']


class Bam(Biofile):
    """Biofile class for holding .bam files"""
    input_type = 'bam'
    extensions = ['.bam']


class Gzipped(Biofile):
    """A gzipped file"""
    input_type = 'gz'
    extensions = ['.gz']

    def __init__(self, *args, **kwargs):
        """Initialize"""
        super().__init__(*args, **kwargs, gzipped=True)

    def _check_gzip(self)-> bool:
        pass

    def _check_extension(self) -> bool:
        """Check that the file extension matches the accepted extensions

        The superclass should not have accepted extensions, but subclasses will
        use this method for extension validation.
        """
        if '.gz' not in self.extension.lower():
            raise FileExtensionError(self)
        return True


class Unzipped(Biofile):
    """Any file which is not gzipped"""
    input_type = 'ANY'
    extensions = ['ANY']

    def __init__(self, *args, **kwargs):
        """Initialize"""
        super().__init__(*args, **kwargs, gzipped=False)


class CentrifugeDB(Biofile):
    """A centrifuge database file"""
    input_type = 'centrifugedb'
    extensions = ['ANY']

    def __init__(self, *args, **kwargs)-> None:
        """Initialize"""
        # A CentrifugeDB biofile is in fact a reference to multiple files. We
        # store them here

        self._idx: List[LocalPath] = []
        for i in range(1, 4):
            suffix = ''.join(['.', str(i), '.cf'])
<<<<<<< HEAD
            self._idx.append(self.with_suffix(suffix, 0))
=======
            self._idx.append(add_suffix(self, suffix))
>>>>>>> 9a32f58a
        super().__init__(*args, **kwargs)


    def _check_file_not_empty(self):
        """Check that the file has contents"""
        if not self.possibly_empty:
            for path in self._idx:
                if is_empty(path):
                    raise EmptyFileError(self)


class TSV(Biofile):
    """A .tsv file"""
    input_type = 'tsv'
    extensions = ['.tsv']


class CentrifugeOutput(TSV):
    """A centrifuge output file"""
    pass


class Hits(TSV):
    """A hits file compatible with blobtools"""
    pass


class Txt(Biofile):
    """A .txt file"""
    input_type = 'txt'
    extensions = ['.txt']


class Html(Biofile):
    """A html file"""
    input_type = 'html'
    extensions = ['.html']


class FastQCReport(Html):
    """A FastQC report"""
    pass


class Zip(Biofile):
    """A zip file"""
    input_type = 'zip'
    extensions = ['.zip']


class Hist(Txt):
    """A histogram text file"""
    pass


class Adapters(Fasta):
    """A fasta file with adapter sequences"""
    pass


# -----------------------------------------------------------------------------
# Exceptions
# -----------------------------------------------------------------------------


class BiofileValidationError(Exception):
    """Basic exception for errors raised by Biofile validation checks

    Parameters
    ----------
    name
        The filename which caused the error

    Attributes
    ----------
    msg
        The formatted error message
    """
    def __init__(self, name: LocalPath = None)-> None:
        self.name = name
        self.msg = self._construct_msg()
        super().__init__(self.msg)

    def _formatted_filename(self) -> str:
        """Construct the part of the error message which lists the file"""
        return '\n'.join(['File:', '\t' + str(self.name)])

    def _err_description(self) -> str:
        """Construct the error description to output"""
        return ''

    def _construct_msg(self) -> str:
        """Construct the combined error message"""
        return '\n'.join([
            self._formatted_filename(), self._err_description()])


class EmptyFileError(BiofileValidationError):
    """Exception raised when one or more of the stored files are empty"""

    def _err_description(self) -> str:
        return "File is empty but `possibly_empty` is False"


class GzipStatusError(BiofileValidationError):
    """Exception raised when one or more of the stored files are empty"""

    def _err_description(self) -> str:
        return "Gzip status of files does not match the gzip argument"


class FileExtensionError(BiofileValidationError):
    """Exception raised when files do not have the expected file extension"""

    def _err_description(self) -> str:
        return "Unexpected file extension"<|MERGE_RESOLUTION|>--- conflicted
+++ resolved
@@ -34,16 +34,6 @@
 files it maps to.
 """
 import os
-<<<<<<< HEAD
-=======
-from pathlib import (
-        Path,
-        PosixPath,
-        PurePath,
-        _posix_flavour,
-        _windows_flavour,
-        )
->>>>>>> 9a32f58a
 from typing import (
         List,
         Union,
@@ -54,13 +44,9 @@
         LocalPath,
         )
 
-<<<<<<< HEAD
 from fmbiopy.fmpaths import is_empty
 
 class Biofile(LocalPath):
-=======
-class Biofile(Path):
->>>>>>> 9a32f58a
     """Superclass for storing and validating bioinformatics files.
 
     Classes of more specific filetypes inherit the majority of their attributes
@@ -80,7 +66,7 @@
     extensions: List[str] = ['ANY']
     _flavour = _windows_flavour if os.name == 'nt' else _posix_flavour
 
-    def __new__(cls, *args, **kwargs):
+    def __new__(cls, *args):
         return super().__new__(cls, *args)
 
 
@@ -88,10 +74,7 @@
             self,
             *args,
             gzipped: bool = False,
-<<<<<<< HEAD
             determine_gzip: bool = False,
-=======
->>>>>>> 9a32f58a
             possibly_empty: bool = False,
             )-> None:
         """Initialize
@@ -110,17 +93,12 @@
             If True, the gzip status will be determined upon initialization and
             no gzip exceptions will be raised.
         """
-<<<<<<< HEAD
         super().__init__()
         # Store paramaters
         if determine_gzip:
             self.gzipped = self.suffix == '.gz'
         else:
             self.gzipped = gzipped
-=======
-        # Store paramaters
-        self.gzipped = gzipped
->>>>>>> 9a32f58a
 
         # True if it is acceptable for the files to be empty
         self.possibly_empty = possibly_empty
@@ -306,11 +284,7 @@
         self._idx: List[LocalPath] = []
         for i in range(1, 4):
             suffix = ''.join(['.', str(i), '.cf'])
-<<<<<<< HEAD
             self._idx.append(self.with_suffix(suffix, 0))
-=======
-            self._idx.append(add_suffix(self, suffix))
->>>>>>> 9a32f58a
         super().__init__(*args, **kwargs)
 
 
